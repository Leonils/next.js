import type { RemotePattern } from '../shared/lib/image-config'
import type { AppBuildManifest } from './webpack/plugins/app-build-manifest-plugin'
import type { PagesManifest } from './webpack/plugins/pages-manifest-plugin'
import type { ExportPathMap, NextConfigComplete } from '../server/config-shared'
import type { MiddlewareManifest } from './webpack/plugins/middleware-plugin'
import type { ActionManifest } from './webpack/plugins/flight-client-entry-plugin'
import type { ExportAppOptions, ExportAppWorker } from '../export/types'
import type { Revalidate } from '../server/lib/revalidate'

import '../lib/setup-exception-listeners'

import { loadEnvConfig } from '@next/env'
import { bold, yellow, green } from '../lib/picocolors'
import crypto from 'crypto'
import { isMatch, makeRe } from 'next/dist/compiled/micromatch'
import { existsSync, promises as fs } from 'fs'
import os from 'os'
import { Worker } from '../lib/worker'
import { defaultConfig } from '../server/config-shared'
import devalue from 'next/dist/compiled/devalue'
import findUp from 'next/dist/compiled/find-up'
import { nanoid } from 'next/dist/compiled/nanoid/index.cjs'
import { pathToRegexp } from 'next/dist/compiled/path-to-regexp'
import path from 'path'
import {
  STATIC_STATUS_PAGE_GET_INITIAL_PROPS_ERROR,
  PUBLIC_DIR_MIDDLEWARE_CONFLICT,
  MIDDLEWARE_FILENAME,
  PAGES_DIR_ALIAS,
  INSTRUMENTATION_HOOK_FILENAME,
  NEXT_DID_POSTPONE_HEADER,
  RSC_PREFETCH_SUFFIX,
  RSC_SUFFIX,
} from '../lib/constants'
import { FileType, fileExists } from '../lib/file-exists'
import { findPagesDir } from '../lib/find-pages-dir'
import loadCustomRoutes, {
  normalizeRouteRegex,
} from '../lib/load-custom-routes'
import type {
  CustomRoutes,
  Header,
  Redirect,
  Rewrite,
  RouteHas,
  RouteType,
} from '../lib/load-custom-routes'
import { getRedirectStatus, modifyRouteRegex } from '../lib/redirect-status'
import { nonNullable } from '../lib/non-nullable'
import { recursiveDelete } from '../lib/recursive-delete'
import { verifyPartytownSetup } from '../lib/verify-partytown-setup'
import {
  BUILD_ID_FILE,
  BUILD_MANIFEST,
  CLIENT_STATIC_FILES_PATH,
  EXPORT_DETAIL,
  EXPORT_MARKER,
  FONT_MANIFEST,
  IMAGES_MANIFEST,
  PAGES_MANIFEST,
  PHASE_PRODUCTION_BUILD,
  PRERENDER_MANIFEST,
  REACT_LOADABLE_MANIFEST,
  ROUTES_MANIFEST,
  SERVER_DIRECTORY,
  SERVER_FILES_MANIFEST,
  STATIC_STATUS_PAGES,
  MIDDLEWARE_MANIFEST,
  APP_PATHS_MANIFEST,
  APP_PATH_ROUTES_MANIFEST,
  APP_BUILD_MANIFEST,
  RSC_MODULE_TYPES,
  NEXT_FONT_MANIFEST,
  SUBRESOURCE_INTEGRITY_MANIFEST,
  MIDDLEWARE_BUILD_MANIFEST,
  MIDDLEWARE_REACT_LOADABLE_MANIFEST,
  SERVER_REFERENCE_MANIFEST,
  FUNCTIONS_CONFIG_MANIFEST,
} from '../shared/lib/constants'
import { getSortedRoutes, isDynamicRoute } from '../shared/lib/router/utils'
import type { __ApiPreviewProps } from '../server/api-utils'
import loadConfig from '../server/config'
import type { BuildManifest } from '../server/get-page-files'
import { normalizePagePath } from '../shared/lib/page-path/normalize-page-path'
import { getPagePath } from '../server/require'
import * as ciEnvironment from '../telemetry/ci-info'

import {
  eventBuildOptimize,
  eventCliSession,
  eventBuildFeatureUsage,
  eventNextPlugins,
  EVENT_BUILD_FEATURE_USAGE,
  eventPackageUsedInGetServerSideProps,
  eventBuildCompleted,
} from '../telemetry/events'
import type { EventBuildFeatureUsage } from '../telemetry/events'
import { Telemetry } from '../telemetry/storage'
import {
  isDynamicMetadataRoute,
  getPageStaticInfo,
} from './analysis/get-page-static-info'
import { createPagesMapping, getPageFilePath, sortByPageExts } from './entries'
import { generateBuildId } from './generate-build-id'
import { isWriteable } from './is-writeable'
import * as Log from './output/log'
import createSpinner from './spinner'
import { trace, flushAllTraces, setGlobal } from '../trace'
import {
  detectConflictingPaths,
  computeFromManifest,
  getJsPageSizeInKb,
  printCustomRoutes,
  printTreeView,
  copyTracedFiles,
  isReservedPage,
  isAppBuiltinNotFoundPage,
  serializePageInfos,
} from './utils'
import type { PageInfo, PageInfos, AppConfig } from './utils'
import { writeBuildId } from './write-build-id'
import { normalizeLocalePath } from '../shared/lib/i18n/normalize-locale-path'
import isError from '../lib/is-error'
import type { NextError } from '../lib/is-error'
import { isEdgeRuntime } from '../lib/is-edge-runtime'
import { recursiveCopy } from '../lib/recursive-copy'
import { recursiveReadDir } from '../lib/recursive-readdir'
import {
  lockfilePatchPromise,
  teardownTraceSubscriber,
  teardownCrashReporter,
  loadBindings,
  teardownHeapProfiler,
  createDefineEnv,
} from './swc'
import { getNamedRouteRegex } from '../shared/lib/router/utils/route-regex'
import { getFilesInDir } from '../lib/get-files-in-dir'
import { eventSwcPlugins } from '../telemetry/events/swc-plugins'
import { normalizeAppPath } from '../shared/lib/router/utils/app-paths'
import {
  ACTION,
  NEXT_ROUTER_PREFETCH_HEADER,
  RSC_HEADER,
  RSC_CONTENT_TYPE_HEADER,
  RSC_VARY_HEADER,
} from '../client/components/app-router-headers'
import { webpackBuild } from './webpack-build'
import { NextBuildContext } from './build-context'
import { normalizePathSep } from '../shared/lib/page-path/normalize-path-sep'
import { isAppRouteRoute } from '../lib/is-app-route-route'
import { createClientRouterFilter } from '../lib/create-client-router-filter'
import { createValidFileMatcher } from '../server/lib/find-page-file'
import { startTypeChecking } from './type-check'
import { generateInterceptionRoutesRewrites } from '../lib/generate-interception-routes-rewrites'

import { buildDataRoute } from '../server/lib/router-utils/build-data-route'
import { initialize as initializeIncrementalCache } from '../server/lib/incremental-cache-server'
import { nodeFs } from '../server/lib/node-fs-methods'
import { collectBuildTraces } from './collect-build-traces'
import type { BuildTraceContext } from './webpack/plugins/next-trace-entrypoints-plugin'
import { formatManifest } from './manifests/formatter/format-manifest'
import { getStartServerInfo, logStartInfo } from '../server/lib/app-info-log'
import type { NextEnabledDirectories } from '../server/base-server'

interface ExperimentalBypassForInfo {
  experimentalBypassFor?: RouteHas[]
}

interface ExperimentalPPRInfo {
  experimentalPPR: boolean | undefined
}

interface DataRouteRouteInfo {
  dataRoute: string | null
  prefetchDataRoute: string | null | undefined
}

export interface SsgRoute
  extends ExperimentalBypassForInfo,
    DataRouteRouteInfo,
    ExperimentalPPRInfo {
  initialRevalidateSeconds: Revalidate
  srcRoute: string | null
  initialStatus?: number
  initialHeaders?: Record<string, string>
}

export interface DynamicSsgRoute
  extends ExperimentalBypassForInfo,
    DataRouteRouteInfo,
    ExperimentalPPRInfo {
  fallback: string | null | false
  routeRegex: string
  dataRouteRegex: string | null
  prefetchDataRouteRegex: string | null | undefined
}

export type PrerenderManifest = {
  version: 4
  routes: { [route: string]: SsgRoute }
  dynamicRoutes: { [route: string]: DynamicSsgRoute }
  notFoundRoutes: string[]
  preview: __ApiPreviewProps
}

type ManifestBuiltRoute = {
  /**
   * The route pattern used to match requests for this route.
   */
  regex: string
}

export type ManifestRewriteRoute = ManifestBuiltRoute & Rewrite
export type ManifestRedirectRoute = ManifestBuiltRoute & Redirect
export type ManifestHeaderRoute = ManifestBuiltRoute & Header

export type ManifestRoute = ManifestBuiltRoute & {
  page: string
  namedRegex?: string
  routeKeys?: { [key: string]: string }
}

export type ManifestDataRoute = {
  page: string
  routeKeys?: { [key: string]: string }
  dataRouteRegex: string
  namedDataRouteRegex?: string
}

export type RoutesManifest = {
  version: number
  pages404: boolean
  basePath: string
  redirects: Array<Redirect>
  rewrites?:
    | Array<ManifestRewriteRoute>
    | {
        beforeFiles: Array<ManifestRewriteRoute>
        afterFiles: Array<ManifestRewriteRoute>
        fallback: Array<ManifestRewriteRoute>
      }
  headers: Array<ManifestHeaderRoute>
  staticRoutes: Array<ManifestRoute>
  dynamicRoutes: Array<ManifestRoute>
  dataRoutes: Array<ManifestDataRoute>
  i18n?: {
    domains?: Array<{
      http?: true
      domain: string
      locales?: string[]
      defaultLocale: string
    }>
    locales: string[]
    defaultLocale: string
    localeDetection?: false
  }
  rsc: {
    header: typeof RSC_HEADER
    didPostponeHeader: typeof NEXT_DID_POSTPONE_HEADER
    varyHeader: typeof RSC_VARY_HEADER
    prefetchHeader: typeof NEXT_ROUTER_PREFETCH_HEADER
    suffix: typeof RSC_SUFFIX
    prefetchSuffix: typeof RSC_PREFETCH_SUFFIX
  }
  skipMiddlewareUrlNormalize?: boolean
  caseSensitive?: boolean
}

export function buildCustomRoute(
  type: 'header',
  route: Header
): ManifestHeaderRoute
export function buildCustomRoute(
  type: 'rewrite',
  route: Rewrite
): ManifestRewriteRoute
export function buildCustomRoute(
  type: 'redirect',
  route: Redirect,
  restrictedRedirectPaths: string[]
): ManifestRedirectRoute
export function buildCustomRoute(
  type: RouteType,
  route: Redirect | Rewrite | Header,
  restrictedRedirectPaths?: string[]
): ManifestHeaderRoute | ManifestRewriteRoute | ManifestRedirectRoute {
  const compiled = pathToRegexp(route.source, [], {
    strict: true,
    sensitive: false,
    delimiter: '/', // default is `/#?`, but Next does not pass query info
  })

  let source = compiled.source
  if (!route.internal) {
    source = modifyRouteRegex(
      source,
      type === 'redirect' ? restrictedRedirectPaths : undefined
    )
  }

  const regex = normalizeRouteRegex(source)

  if (type !== 'redirect') {
    return { ...route, regex }
  }

  return {
    ...route,
    statusCode: getRedirectStatus(route as Redirect),
    permanent: undefined,
    regex,
  }
}

async function generateClientSsgManifest(
  prerenderManifest: PrerenderManifest,
  {
    buildId,
    distDir,
    locales,
  }: { buildId: string; distDir: string; locales: string[] }
) {
  const ssgPages = new Set<string>(
    [
      ...Object.entries(prerenderManifest.routes)
        // Filter out dynamic routes
        .filter(([, { srcRoute }]) => srcRoute == null)
        .map(([route]) => normalizeLocalePath(route, locales).pathname),
      ...Object.keys(prerenderManifest.dynamicRoutes),
    ].sort()
  )

  const clientSsgManifestContent = `self.__SSG_MANIFEST=${devalue(
    ssgPages
  )};self.__SSG_MANIFEST_CB&&self.__SSG_MANIFEST_CB()`

  await fs.writeFile(
    path.join(distDir, CLIENT_STATIC_FILES_PATH, buildId, '_ssgManifest.js'),
    clientSsgManifestContent
  )
}

function pageToRoute(page: string) {
  const routeRegex = getNamedRouteRegex(page, true)
  return {
    page,
    regex: normalizeRouteRegex(routeRegex.re.source),
    routeKeys: routeRegex.routeKeys,
    namedRegex: routeRegex.namedRegex,
  }
}

export default async function build(
  dir: string,
  reactProductionProfiling = false,
  debugOutput = false,
  runLint = true,
  noMangling = false,
  appDirOnly = false,
  turboNextBuild = false,
  turboNextBuildRoot = null,
  buildMode: 'default' | 'experimental-compile' | 'experimental-generate'
): Promise<void> {
  const isCompile = buildMode === 'experimental-compile'
  const isGenerate = buildMode === 'experimental-generate'

  try {
    const nextBuildSpan = trace('next-build', undefined, {
      buildMode: buildMode,
      isTurboBuild: String(turboNextBuild),
      version: process.env.__NEXT_VERSION as string,
    })

    NextBuildContext.nextBuildSpan = nextBuildSpan
    NextBuildContext.dir = dir
    NextBuildContext.appDirOnly = appDirOnly
    NextBuildContext.reactProductionProfiling = reactProductionProfiling
    NextBuildContext.noMangling = noMangling

    const buildResult = await nextBuildSpan.traceAsyncFn(async () => {
      // attempt to load global env values so they are available in next.config.js
      const { loadedEnvFiles } = nextBuildSpan
        .traceChild('load-dotenv')
        .traceFn(() => loadEnvConfig(dir, false, Log))
      NextBuildContext.loadedEnvFiles = loadedEnvFiles

      const config: NextConfigComplete = await nextBuildSpan
        .traceChild('load-next-config')
        .traceAsyncFn(() =>
          loadConfig(PHASE_PRODUCTION_BUILD, dir, {
            // Log for next.config loading process
            silent: false,
          })
        )

      process.env.NEXT_DEPLOYMENT_ID = config.experimental.deploymentId || ''
      NextBuildContext.config = config

      let configOutDir = 'out'
      if (config.output === 'export' && config.distDir !== '.next') {
        // In the past, a user had to run "next build" to generate
        // ".next" (or whatever the distDir) followed by "next export"
        // to generate "out" (or whatever the outDir). However, when
        // "output: export" is configured, "next build" does both steps.
        // So the user-configured distDir is actually the outDir.
        configOutDir = config.distDir
        config.distDir = '.next'
      }
      const distDir = path.join(dir, config.distDir)
      setGlobal('phase', PHASE_PRODUCTION_BUILD)
      setGlobal('distDir', distDir)

      let buildId: string = ''

      if (isGenerate) {
        buildId = await fs.readFile(path.join(distDir, 'BUILD_ID'), 'utf8')
      } else {
        buildId = await nextBuildSpan
          .traceChild('generate-buildid')
          .traceAsyncFn(() => generateBuildId(config.generateBuildId, nanoid))
      }
      NextBuildContext.buildId = buildId

      const customRoutes: CustomRoutes = await nextBuildSpan
        .traceChild('load-custom-routes')
        .traceAsyncFn(() => loadCustomRoutes(config))

      const { headers, rewrites, redirects } = customRoutes
      NextBuildContext.rewrites = rewrites
      NextBuildContext.originalRewrites = config._originalRewrites
      NextBuildContext.originalRedirects = config._originalRedirects

      const cacheDir = path.join(distDir, 'cache')
      if (ciEnvironment.isCI && !ciEnvironment.hasNextSupport) {
        const hasCache = existsSync(cacheDir)

        if (!hasCache) {
          // Intentionally not piping to stderr in case people fail in CI when
          // stderr is detected.
          console.log(
            `${Log.prefixes.warn} No build cache found. Please configure build caching for faster rebuilds. Read more: https://nextjs.org/docs/messages/no-cache`
          )
        }
      }

      const telemetry = new Telemetry({ distDir })

      setGlobal('telemetry', telemetry)

      const publicDir = path.join(dir, 'public')
      const { pagesDir, appDir } = findPagesDir(dir)
      NextBuildContext.pagesDir = pagesDir
      NextBuildContext.appDir = appDir

      const enabledDirectories: NextEnabledDirectories = {
        app: typeof appDir === 'string',
        pages: typeof pagesDir === 'string',
      }

      const isSrcDir = path
        .relative(dir, pagesDir || appDir || '')
        .startsWith('src')
      const hasPublicDir = existsSync(publicDir)

      telemetry.record(
        eventCliSession(dir, config, {
          webpackVersion: 5,
          cliCommand: 'build',
          isSrcDir,
          hasNowJson: !!(await findUp('now.json', { cwd: dir })),
          isCustomServer: null,
          turboFlag: false,
          pagesDir: !!pagesDir,
          appDir: !!appDir,
        })
      )

      eventNextPlugins(path.resolve(dir)).then((events) =>
        telemetry.record(events)
      )

      eventSwcPlugins(path.resolve(dir), config).then((events) =>
        telemetry.record(events)
      )

      const ignoreESLint = Boolean(config.eslint.ignoreDuringBuilds)
      const shouldLint = !ignoreESLint && runLint

      const typeCheckingOptions: Parameters<typeof startTypeChecking>[0] = {
        dir,
        appDir,
        pagesDir,
        runLint,
        shouldLint,
        ignoreESLint,
        telemetry,
        nextBuildSpan,
        config,
        cacheDir,
      }

      // For app directory, we run type checking after build. That's because
      // we dynamically generate types for each layout and page in the app
      // directory.
      if (!appDir && !isCompile) await startTypeChecking(typeCheckingOptions)

      if (appDir && 'exportPathMap' in config) {
        Log.error(
          'The "exportPathMap" configuration cannot be used with the "app" directory. Please use generateStaticParams() instead.'
        )
        await telemetry.flush()
        process.exit(1)
      }

      const buildLintEvent: EventBuildFeatureUsage = {
        featureName: 'build-lint',
        invocationCount: shouldLint ? 1 : 0,
      }
      telemetry.record({
        eventName: EVENT_BUILD_FEATURE_USAGE,
        payload: buildLintEvent,
      })
      let buildSpinner: ReturnType<typeof createSpinner> = {
        stopAndPersist() {
          return this
        },
      } as any

      const { envInfo, expFeatureInfo } = await getStartServerInfo(dir)
      logStartInfo({
        networkUrl: null,
        appUrl: null,
        envInfo,
        expFeatureInfo,
      })

      if (!isGenerate) {
        buildSpinner = createSpinner('Creating an optimized production build')
      }

      NextBuildContext.buildSpinner = buildSpinner

      const validFileMatcher = createValidFileMatcher(
        config.pageExtensions,
        appDir
      )

      const pagesPaths =
        !appDirOnly && pagesDir
          ? await nextBuildSpan.traceChild('collect-pages').traceAsyncFn(() =>
              recursiveReadDir(pagesDir, {
                pathnameFilter: validFileMatcher.isPageFile,
              })
            )
          : []

      const middlewareDetectionRegExp = new RegExp(
        `^${MIDDLEWARE_FILENAME}\\.(?:${config.pageExtensions.join('|')})$`
      )

      const instrumentationHookDetectionRegExp = new RegExp(
        `^${INSTRUMENTATION_HOOK_FILENAME}\\.(?:${config.pageExtensions.join(
          '|'
        )})$`
      )

      const rootDir = path.join((pagesDir || appDir)!, '..')
      const instrumentationHookEnabled = Boolean(
        config.experimental.instrumentationHook
      )

      const includes = [
        middlewareDetectionRegExp,
        ...(instrumentationHookEnabled
          ? [instrumentationHookDetectionRegExp]
          : []),
      ]

      const rootPaths = (await getFilesInDir(rootDir))
        .filter((file) => includes.some((include) => include.test(file)))
        .sort(sortByPageExts(config.pageExtensions))
        .map((file) => path.join(rootDir, file).replace(dir, ''))

      const hasInstrumentationHook = rootPaths.some((p) =>
        p.includes(INSTRUMENTATION_HOOK_FILENAME)
      )
      NextBuildContext.hasInstrumentationHook = hasInstrumentationHook

      const previewProps: __ApiPreviewProps = {
        previewModeId: crypto.randomBytes(16).toString('hex'),
        previewModeSigningKey: crypto.randomBytes(32).toString('hex'),
        previewModeEncryptionKey: crypto.randomBytes(32).toString('hex'),
      }
      NextBuildContext.previewProps = previewProps

      const mappedPages = nextBuildSpan
        .traceChild('create-pages-mapping')
        .traceFn(() =>
          createPagesMapping({
            isDev: false,
            pageExtensions: config.pageExtensions,
            pagesType: 'pages',
            pagePaths: pagesPaths,
            pagesDir,
          })
        )
      NextBuildContext.mappedPages = mappedPages

      let mappedAppPages: { [page: string]: string } | undefined
      let denormalizedAppPages: string[] | undefined

      if (appDir) {
        const appPaths = await nextBuildSpan
          .traceChild('collect-app-paths')
          .traceAsyncFn(() =>
            recursiveReadDir(appDir, {
              pathnameFilter: (absolutePath) =>
                validFileMatcher.isAppRouterPage(absolutePath) ||
                // For now we only collect the root /not-found page in the app
                // directory as the 404 fallback
                validFileMatcher.isRootNotFound(absolutePath),
              ignorePartFilter: (part) => part.startsWith('_'),
            })
          )

        mappedAppPages = nextBuildSpan
          .traceChild('create-app-mapping')
          .traceFn(() =>
            createPagesMapping({
              pagePaths: appPaths,
              isDev: false,
              pagesType: 'app',
              pageExtensions: config.pageExtensions,
              pagesDir: pagesDir,
            })
          )

        // If the metadata route doesn't contain generating dynamic exports,
        // we can replace the dynamic catch-all route and use the static route instead.
        for (const [pageKey, pagePath] of Object.entries(mappedAppPages)) {
          if (pageKey.includes('[[...__metadata_id__]]')) {
            const pageFilePath = getPageFilePath({
              absolutePagePath: pagePath,
              pagesDir,
              appDir,
              rootDir,
            })

            const isDynamic = await isDynamicMetadataRoute(pageFilePath)
            if (!isDynamic) {
              delete mappedAppPages[pageKey]
              mappedAppPages[pageKey.replace('[[...__metadata_id__]]/', '')] =
                pagePath
            }

            if (
              pageKey.includes('sitemap.xml/[[...__metadata_id__]]') &&
              isDynamic
            ) {
              delete mappedAppPages[pageKey]
              mappedAppPages[
                pageKey.replace(
                  'sitemap.xml/[[...__metadata_id__]]',
                  'sitemap/[__metadata_id__]'
                )
              ] = pagePath
            }
          }
        }

        NextBuildContext.mappedAppPages = mappedAppPages
      }

      let mappedRootPaths: { [page: string]: string } = {}
      if (rootPaths.length > 0) {
        mappedRootPaths = createPagesMapping({
          isDev: false,
          pageExtensions: config.pageExtensions,
          pagePaths: rootPaths,
          pagesType: 'root',
          pagesDir: pagesDir,
        })
      }
      NextBuildContext.mappedRootPaths = mappedRootPaths

      const pagesPageKeys = Object.keys(mappedPages)

      const conflictingAppPagePaths: [pagePath: string, appPath: string][] = []
      const appPageKeys: string[] = []
      if (mappedAppPages) {
        denormalizedAppPages = Object.keys(mappedAppPages)
        for (const appKey of denormalizedAppPages) {
          const normalizedAppPageKey = normalizeAppPath(appKey)
          const pagePath = mappedPages[normalizedAppPageKey]
          if (pagePath) {
            const appPath = mappedAppPages[appKey]
            conflictingAppPagePaths.push([
              pagePath.replace(/^private-next-pages/, 'pages'),
              appPath.replace(/^private-next-app-dir/, 'app'),
            ])
          }
          appPageKeys.push(normalizedAppPageKey)
        }
      }

      // Interception routes are modelled as beforeFiles rewrites
      rewrites.beforeFiles.push(
        ...generateInterceptionRoutesRewrites(appPageKeys)
      )

      const totalAppPagesCount = appPageKeys.length

      const pageKeys = {
        pages: pagesPageKeys,
        app: appPageKeys.length > 0 ? appPageKeys : undefined,
      }

      if (turboNextBuild) {
        // TODO(WEB-397) This is a temporary workaround to allow for filtering a
        // subset of pages when building with --experimental-turbo, until we
        // have complete support for all pages.
        if (process.env.NEXT_TURBO_FILTER_PAGES) {
          const filterPages = process.env.NEXT_TURBO_FILTER_PAGES.split(',')
          pageKeys.pages = pageKeys.pages.filter((page) => {
            return filterPages.some((filterPage) => {
              return isMatch(page, filterPage)
            })
          })

          pageKeys.app = pageKeys.app?.filter((page) => {
            return filterPages.some((filterPage) => {
              return isMatch(page, filterPage)
            })
          })
        }
      }

      const numConflictingAppPaths = conflictingAppPagePaths.length
      if (mappedAppPages && numConflictingAppPaths > 0) {
        Log.error(
          `Conflicting app and page file${
            numConflictingAppPaths === 1 ? ' was' : 's were'
          } found, please remove the conflicting files to continue:`
        )
        for (const [pagePath, appPath] of conflictingAppPagePaths) {
          Log.error(`  "${pagePath}" - "${appPath}"`)
        }
        await telemetry.flush()
        process.exit(1)
      }

      const conflictingPublicFiles: string[] = []
      const hasPages404 = mappedPages['/404']?.startsWith(PAGES_DIR_ALIAS)
      const hasApp404 = !!mappedAppPages?.['/_not-found']
      const hasCustomErrorPage =
        mappedPages['/_error'].startsWith(PAGES_DIR_ALIAS)

      if (hasPublicDir) {
        const hasPublicUnderScoreNextDir = existsSync(
          path.join(publicDir, '_next')
        )
        if (hasPublicUnderScoreNextDir) {
          throw new Error(PUBLIC_DIR_MIDDLEWARE_CONFLICT)
        }
      }

      await nextBuildSpan
        .traceChild('public-dir-conflict-check')
        .traceAsyncFn(async () => {
          // Check if pages conflict with files in `public`
          // Only a page of public file can be served, not both.
          for (const page in mappedPages) {
            const hasPublicPageFile = await fileExists(
              path.join(publicDir, page === '/' ? '/index' : page),
              FileType.File
            )
            if (hasPublicPageFile) {
              conflictingPublicFiles.push(page)
            }
          }

          const numConflicting = conflictingPublicFiles.length

          if (numConflicting) {
            throw new Error(
              `Conflicting public and page file${
                numConflicting === 1 ? ' was' : 's were'
              } found. https://nextjs.org/docs/messages/conflicting-public-file-page\n${conflictingPublicFiles.join(
                '\n'
              )}`
            )
          }
        })

      const nestedReservedPages = pageKeys.pages.filter((page) => {
        return (
          page.match(/\/(_app|_document|_error)$/) && path.dirname(page) !== '/'
        )
      })

      if (nestedReservedPages.length) {
        Log.warn(
          `The following reserved Next.js pages were detected not directly under the pages directory:\n` +
            nestedReservedPages.join('\n') +
            `\nSee more info here: https://nextjs.org/docs/messages/nested-reserved-page\n`
        )
      }

      const restrictedRedirectPaths = ['/_next'].map((p) =>
        config.basePath ? `${config.basePath}${p}` : p
      )

      const routesManifestPath = path.join(distDir, ROUTES_MANIFEST)
      const routesManifest: RoutesManifest = nextBuildSpan
        .traceChild('generate-routes-manifest')
        .traceFn(() => {
          const sortedRoutes = getSortedRoutes([
            ...pageKeys.pages,
            ...(pageKeys.app ?? []),
          ])
          const dynamicRoutes: Array<ReturnType<typeof pageToRoute>> = []
          const staticRoutes: typeof dynamicRoutes = []

          for (const route of sortedRoutes) {
            if (isDynamicRoute(route)) {
              dynamicRoutes.push(pageToRoute(route))
            } else if (!isReservedPage(route)) {
              staticRoutes.push(pageToRoute(route))
            }
          }

          return {
            version: 3,
            pages404: true,
            caseSensitive: !!config.experimental.caseSensitiveRoutes,
            basePath: config.basePath,
            redirects: redirects.map((r) =>
              buildCustomRoute('redirect', r, restrictedRedirectPaths)
            ),
            headers: headers.map((r) => buildCustomRoute('header', r)),
            dynamicRoutes,
            staticRoutes,
            dataRoutes: [],
            i18n: config.i18n || undefined,
            rsc: {
              header: RSC_HEADER,
              varyHeader: RSC_VARY_HEADER,
              prefetchHeader: NEXT_ROUTER_PREFETCH_HEADER,
              didPostponeHeader: NEXT_DID_POSTPONE_HEADER,
              contentTypeHeader: RSC_CONTENT_TYPE_HEADER,
              suffix: RSC_SUFFIX,
              prefetchSuffix: RSC_PREFETCH_SUFFIX,
            },
            skipMiddlewareUrlNormalize: config.skipMiddlewareUrlNormalize,
          } as RoutesManifest
        })

      if (rewrites.beforeFiles.length === 0 && rewrites.fallback.length === 0) {
        routesManifest.rewrites = rewrites.afterFiles.map((r) =>
          buildCustomRoute('rewrite', r)
        )
      } else {
        routesManifest.rewrites = {
          beforeFiles: rewrites.beforeFiles.map((r) =>
            buildCustomRoute('rewrite', r)
          ),
          afterFiles: rewrites.afterFiles.map((r) =>
            buildCustomRoute('rewrite', r)
          ),
          fallback: rewrites.fallback.map((r) =>
            buildCustomRoute('rewrite', r)
          ),
        }
      }

      const combinedRewrites: Rewrite[] = [
        ...rewrites.beforeFiles,
        ...rewrites.afterFiles,
        ...rewrites.fallback,
      ]

      if (config.experimental.clientRouterFilter) {
        const nonInternalRedirects = (config._originalRedirects || []).filter(
          (r: any) => !r.internal
        )
        const clientRouterFilters = createClientRouterFilter(
          appPageKeys,
          config.experimental.clientRouterFilterRedirects
            ? nonInternalRedirects
            : [],
          config.experimental.clientRouterFilterAllowedRate
        )

        NextBuildContext.clientRouterFilters = clientRouterFilters
      }

      const distDirCreated = await nextBuildSpan
        .traceChild('create-dist-dir')
        .traceAsyncFn(async () => {
          try {
            await fs.mkdir(distDir, { recursive: true })
            return true
          } catch (err) {
            if (isError(err) && err.code === 'EPERM') {
              return false
            }
            throw err
          }
        })

      if (!distDirCreated || !(await isWriteable(distDir))) {
        throw new Error(
          '> Build directory is not writeable. https://nextjs.org/docs/messages/build-dir-not-writeable'
        )
      }

      if (config.cleanDistDir && !isGenerate) {
        await recursiveDelete(distDir, /^cache/)
      }

      // Ensure commonjs handling is used for files in the distDir (generally .next)
      // Files outside of the distDir can be "type": "module"
      await fs.writeFile(
        path.join(distDir, 'package.json'),
        '{"type": "commonjs"}'
      )

      // We need to write the manifest with rewrites before build
      await nextBuildSpan
        .traceChild('write-routes-manifest')
        .traceAsyncFn(() =>
          fs.writeFile(
            routesManifestPath,
            formatManifest(routesManifest),
            'utf8'
          )
        )

      // We need to write a partial prerender manifest to make preview mode settings available in edge middleware
      const partialManifest: Partial<PrerenderManifest> = {
        preview: previewProps,
      }

      await fs.writeFile(
        path.join(distDir, PRERENDER_MANIFEST).replace(/\.json$/, '.js'),
        `self.__PRERENDER_MANIFEST=${JSON.stringify(
          JSON.stringify(partialManifest)
        )}`,
        'utf8'
      )

      const outputFileTracingRoot =
        config.experimental.outputFileTracingRoot || dir

      const manifestPath = path.join(distDir, SERVER_DIRECTORY, PAGES_MANIFEST)

      const { incrementalCacheHandlerPath } = config.experimental

      const requiredServerFiles = nextBuildSpan
        .traceChild('generate-required-server-files')
        .traceFn(() => ({
          version: 1,
          config: {
            ...config,
            configFile: undefined,
            ...(ciEnvironment.hasNextSupport
              ? {
                  compress: false,
                }
              : {}),
            experimental: {
              ...config.experimental,
              trustHostHeader: ciEnvironment.hasNextSupport,
              incrementalCacheHandlerPath: incrementalCacheHandlerPath
                ? path.relative(distDir, incrementalCacheHandlerPath)
                : undefined,

              isExperimentalCompile: isCompile,
            },
          },
          appDir: dir,
          relativeAppDir: path.relative(outputFileTracingRoot, dir),
          files: [
            ROUTES_MANIFEST,
            path.relative(distDir, manifestPath),
            BUILD_MANIFEST,
            PRERENDER_MANIFEST,
            PRERENDER_MANIFEST.replace(/\.json$/, '.js'),
            path.join(SERVER_DIRECTORY, MIDDLEWARE_MANIFEST),
            path.join(SERVER_DIRECTORY, MIDDLEWARE_BUILD_MANIFEST + '.js'),
            path.join(
              SERVER_DIRECTORY,
              MIDDLEWARE_REACT_LOADABLE_MANIFEST + '.js'
            ),
            ...(appDir
              ? [
                  ...(config.experimental.sri
                    ? [
                        path.join(
                          SERVER_DIRECTORY,
                          SUBRESOURCE_INTEGRITY_MANIFEST + '.js'
                        ),
                        path.join(
                          SERVER_DIRECTORY,
                          SUBRESOURCE_INTEGRITY_MANIFEST + '.json'
                        ),
                      ]
                    : []),
                  path.join(SERVER_DIRECTORY, APP_PATHS_MANIFEST),
                  path.join(APP_PATH_ROUTES_MANIFEST),
                  APP_BUILD_MANIFEST,
                  path.join(
                    SERVER_DIRECTORY,
                    SERVER_REFERENCE_MANIFEST + '.js'
                  ),
                  path.join(
                    SERVER_DIRECTORY,
                    SERVER_REFERENCE_MANIFEST + '.json'
                  ),
                ]
              : []),
            REACT_LOADABLE_MANIFEST,
            config.optimizeFonts
              ? path.join(SERVER_DIRECTORY, FONT_MANIFEST)
              : null,
            BUILD_ID_FILE,
            path.join(SERVER_DIRECTORY, NEXT_FONT_MANIFEST + '.js'),
            path.join(SERVER_DIRECTORY, NEXT_FONT_MANIFEST + '.json'),
            ...(hasInstrumentationHook
              ? [
                  path.join(
                    SERVER_DIRECTORY,
                    `${INSTRUMENTATION_HOOK_FILENAME}.js`
                  ),
                  path.join(
                    SERVER_DIRECTORY,
                    `edge-${INSTRUMENTATION_HOOK_FILENAME}.js`
                  ),
                ]
              : []),
          ]
            .filter(nonNullable)
            .map((file) => path.join(config.distDir, file)),
          ignore: [] as string[],
        }))

      async function turbopackBuild() {
        const turboNextBuildStart = process.hrtime()

        const turboJson = findUp.sync('turbo.json', { cwd: dir })
        // eslint-disable-next-line no-shadow
        const packagePath = findUp.sync('package.json', { cwd: dir })
        let binding = await loadBindings(config?.experimental?.useWasmBinary)

        let root =
          turboNextBuildRoot ??
          (turboJson
            ? path.dirname(turboJson)
            : packagePath
            ? path.dirname(packagePath)
            : undefined)

        const hasRewrites =
          rewrites.beforeFiles.length > 0 ||
          rewrites.afterFiles.length > 0 ||
          rewrites.fallback.length > 0

        await binding.turbo.nextBuild({
          ...NextBuildContext,
          root,
          distDir: config.distDir,
          defineEnv: createDefineEnv({
            isTurbopack: turboNextBuild,
            allowedRevalidateHeaderKeys:
              config.experimental.allowedRevalidateHeaderKeys,
            clientRouterFilters: NextBuildContext.clientRouterFilters,
            config,
            dev: false,
            distDir,
            fetchCacheKeyPrefix: config.experimental.fetchCacheKeyPrefix,
            hasRewrites,
            middlewareMatchers: undefined,
            previewModeId: undefined,
          }),
        })

        const [duration] = process.hrtime(turboNextBuildStart)
        return { duration, buildTraceContext: null }
      }
      let buildTraceContext: undefined | BuildTraceContext
      let buildTracesPromise: Promise<any> | undefined = undefined

      if (!isGenerate) {
        if (isCompile && config.experimental.webpackBuildWorker) {
          let durationInSeconds = 0

          await webpackBuild(['server']).then((res) => {
            buildTraceContext = res.buildTraceContext
            durationInSeconds += res.duration
            const buildTraceWorker = new Worker(
              require.resolve('./collect-build-traces'),
              {
                numWorkers: 1,
                exposedMethods: ['collectBuildTraces'],
              }
            ) as Worker & typeof import('./collect-build-traces')

            buildTracesPromise = buildTraceWorker
              .collectBuildTraces({
                dir,
                config,
                distDir,
<<<<<<< HEAD
                pageKeys,
                // Serialize Map as this is sent to the worker.
                // TODO: Is this wrong?
                pageInfos: serializePageInfos(new Map()),
=======
                pageInfos: [],
>>>>>>> faa44210
                staticPages: [],
                hasSsrAmpPages: false,
                buildTraceContext,
                outputFileTracingRoot,
              })
              .catch((err) => {
                console.error(err)
                process.exit(1)
              })
          })

          await webpackBuild(['edge-server']).then((res) => {
            durationInSeconds += res.duration
          })

          await webpackBuild(['client']).then((res) => {
            durationInSeconds += res.duration
          })

          buildSpinner?.stopAndPersist()
          Log.event('Compiled successfully')

          telemetry.record(
            eventBuildCompleted(pagesPaths, {
              durationInSeconds,
              totalAppPagesCount,
            })
          )
        } else {
          const { duration: webpackBuildDuration, ...rest } = turboNextBuild
            ? await turbopackBuild()
            : await webpackBuild()

          buildTraceContext = rest.buildTraceContext

          telemetry.record(
            eventBuildCompleted(pagesPaths, {
              durationInSeconds: webpackBuildDuration,
              totalAppPagesCount,
            })
          )
        }
      }

      // For app directory, we run type checking after build.
      if (appDir && !(isCompile || isGenerate)) {
        await startTypeChecking(typeCheckingOptions)
      }

      const postCompileSpinner = createSpinner('Collecting page data')

      const buildManifestPath = path.join(distDir, BUILD_MANIFEST)
      const appBuildManifestPath = path.join(distDir, APP_BUILD_MANIFEST)

      let staticAppPagesCount = 0
      let serverAppPagesCount = 0
      let edgeRuntimeAppCount = 0
      let edgeRuntimePagesCount = 0
      const ssgPages = new Set<string>()
      const ssgStaticFallbackPages = new Set<string>()
      const ssgBlockingFallbackPages = new Set<string>()
      const staticPages = new Set<string>()
      const invalidPages = new Set<string>()
      const hybridAmpPages = new Set<string>()
      const serverPropsPages = new Set<string>()
      const additionalSsgPaths = new Map<string, Array<string>>()
      const additionalSsgPathsEncoded = new Map<string, Array<string>>()
      const appStaticPaths = new Map<string, Array<string>>()
      const appPrefetchPaths = new Map<string, string>()
      const appStaticPathsEncoded = new Map<string, Array<string>>()
      const appNormalizedPaths = new Map<string, string>()
      const appDynamicParamPaths = new Set<string>()
      const appDefaultConfigs = new Map<string, AppConfig>()
      const pageInfos: PageInfos = new Map<string, PageInfo>()
      const pagesManifest = JSON.parse(
        await fs.readFile(manifestPath, 'utf8')
      ) as PagesManifest
      const buildManifest = JSON.parse(
        await fs.readFile(buildManifestPath, 'utf8')
      ) as BuildManifest
      const appBuildManifest = appDir
        ? (JSON.parse(
            await fs.readFile(appBuildManifestPath, 'utf8')
          ) as AppBuildManifest)
        : undefined

      const timeout = config.staticPageGenerationTimeout || 0
      const staticWorkerPath = require.resolve('./worker')

      let appPathsManifest: Record<string, string> = {}
      const appPathRoutes: Record<string, string> = {}

      if (appDir) {
        appPathsManifest = JSON.parse(
          await fs.readFile(
            path.join(distDir, SERVER_DIRECTORY, APP_PATHS_MANIFEST),
            'utf8'
          )
        )

        Object.keys(appPathsManifest).forEach((entry) => {
          appPathRoutes[entry] = normalizeAppPath(entry)
        })
        await fs.writeFile(
          path.join(distDir, APP_PATH_ROUTES_MANIFEST),
          formatManifest(appPathRoutes),
          'utf-8'
        )
      }

      process.env.NEXT_PHASE = PHASE_PRODUCTION_BUILD

      const numWorkers = config.experimental.memoryBasedWorkersCount
        ? Math.max(
            config.experimental.cpus !== defaultConfig.experimental!.cpus
              ? (config.experimental.cpus as number)
              : Math.min(
                  config.experimental.cpus || 1,
                  Math.floor(os.freemem() / 1e9)
                ),
            // enforce a minimum of 4 workers
            4
          )
        : config.experimental.cpus || 4

      function createStaticWorker(
        incrementalCacheIpcPort?: number,
        incrementalCacheIpcValidationKey?: string
      ) {
        let infoPrinted = false

        return new Worker(staticWorkerPath, {
          timeout: timeout * 1000,
          logger: Log,
          onRestart: (method, [arg], attempts) => {
            if (method === 'exportPage') {
              const pagePath = arg.path
              if (attempts >= 3) {
                throw new Error(
                  `Static page generation for ${pagePath} is still timing out after 3 attempts. See more info here https://nextjs.org/docs/messages/static-page-generation-timeout`
                )
              }
              Log.warn(
                `Restarted static page generation for ${pagePath} because it took more than ${timeout} seconds`
              )
            } else {
              const pagePath = arg.path
              if (attempts >= 2) {
                throw new Error(
                  `Collecting page data for ${pagePath} is still timing out after 2 attempts. See more info here https://nextjs.org/docs/messages/page-data-collection-timeout`
                )
              }
              Log.warn(
                `Restarted collecting page data for ${pagePath} because it took more than ${timeout} seconds`
              )
            }
            if (!infoPrinted) {
              Log.warn(
                'See more info here https://nextjs.org/docs/messages/static-page-generation-timeout'
              )
              infoPrinted = true
            }
          },
          numWorkers,
          forkOptions: {
            env: {
              ...process.env,
              __NEXT_INCREMENTAL_CACHE_IPC_PORT: incrementalCacheIpcPort
                ? incrementalCacheIpcPort + ''
                : undefined,
              __NEXT_INCREMENTAL_CACHE_IPC_KEY:
                incrementalCacheIpcValidationKey,
            },
          },
          enableWorkerThreads: config.experimental.workerThreads,
          exposedMethods: [
            'hasCustomGetInitialProps',
            'isPageStatic',
            'getDefinedNamedExports',
            'exportPage',
          ],
        }) as Worker &
          Pick<
            typeof import('./worker'),
            | 'hasCustomGetInitialProps'
            | 'isPageStatic'
            | 'getDefinedNamedExports'
            | 'exportPage'
          >
      }

      let incrementalCacheIpcPort
      let incrementalCacheIpcValidationKey

      if (config.experimental.staticWorkerRequestDeduping) {
        let CacheHandler
        if (incrementalCacheHandlerPath) {
          CacheHandler = require(path.isAbsolute(incrementalCacheHandlerPath)
            ? incrementalCacheHandlerPath
            : path.join(dir, incrementalCacheHandlerPath))
          CacheHandler = CacheHandler.default || CacheHandler
        }

        const cacheInitialization = await initializeIncrementalCache({
          fs: nodeFs,
          dev: false,
          pagesDir: true,
          appDir: true,
          fetchCache: true,
          flushToDisk: ciEnvironment.hasNextSupport
            ? false
            : config.experimental.isrFlushToDisk,
          serverDistDir: path.join(distDir, 'server'),
          fetchCacheKeyPrefix: config.experimental.fetchCacheKeyPrefix,
          maxMemoryCacheSize: config.experimental.isrMemoryCacheSize,
          getPrerenderManifest: () => ({
            version: -1 as any, // letting us know this doesn't conform to spec
            routes: {},
            dynamicRoutes: {},
            notFoundRoutes: [],
            preview: null as any, // `preview` is special case read in next-dev-server
          }),
          requestHeaders: {},
          CurCacheHandler: CacheHandler,
          minimalMode: ciEnvironment.hasNextSupport,
          allowedRevalidateHeaderKeys:
            config.experimental.allowedRevalidateHeaderKeys,
          experimental: { ppr: config.experimental.ppr === true },
        })

        incrementalCacheIpcPort = cacheInitialization.ipcPort
        incrementalCacheIpcValidationKey = cacheInitialization.ipcValidationKey
      }

      const pagesStaticWorkers = createStaticWorker(
        incrementalCacheIpcPort,
        incrementalCacheIpcValidationKey
      )
      const appStaticWorkers = appDir
        ? createStaticWorker(
            incrementalCacheIpcPort,
            incrementalCacheIpcValidationKey
          )
        : undefined

      const analysisBegin = process.hrtime()
      const staticCheckSpan = nextBuildSpan.traceChild('static-check')

      const functionsConfigManifest = {} as Record<string, Record<string, any>>
      const {
        customAppGetInitialProps,
        namedExports,
        isNextImageImported,
        hasSsrAmpPages,
        hasNonStaticErrorPage,
      } = await staticCheckSpan.traceAsyncFn(async () => {
        if (isCompile) {
          return {
            customAppGetInitialProps: false,
            namedExports: [],
            isNextImageImported: true,
            hasSsrAmpPages: !!pagesDir,
            hasNonStaticErrorPage: true,
          }
        }

        const { configFileName, publicRuntimeConfig, serverRuntimeConfig } =
          config
        const runtimeEnvConfig = { publicRuntimeConfig, serverRuntimeConfig }

        const nonStaticErrorPageSpan = staticCheckSpan.traceChild(
          'check-static-error-page'
        )
        const errorPageHasCustomGetInitialProps =
          nonStaticErrorPageSpan.traceAsyncFn(
            async () =>
              hasCustomErrorPage &&
              (await pagesStaticWorkers.hasCustomGetInitialProps(
                '/_error',
                distDir,
                runtimeEnvConfig,
                false
              ))
          )

        const errorPageStaticResult = nonStaticErrorPageSpan.traceAsyncFn(
          async () =>
            hasCustomErrorPage &&
            pagesStaticWorkers.isPageStatic({
              dir,
              page: '/_error',
              distDir,
              configFileName,
              runtimeEnvConfig,
              httpAgentOptions: config.httpAgentOptions,
              locales: config.i18n?.locales,
              defaultLocale: config.i18n?.defaultLocale,
              nextConfigOutput: config.output,
              ppr: config.experimental.ppr === true,
            })
        )

        const appPageToCheck = '/_app'

        const customAppGetInitialPropsPromise =
          pagesStaticWorkers.hasCustomGetInitialProps(
            appPageToCheck,
            distDir,
            runtimeEnvConfig,
            true
          )

        const namedExportsPromise = pagesStaticWorkers.getDefinedNamedExports(
          appPageToCheck,
          distDir,
          runtimeEnvConfig
        )

        // eslint-disable-next-line @typescript-eslint/no-shadow
        let isNextImageImported: boolean | undefined
        // eslint-disable-next-line @typescript-eslint/no-shadow
        let hasSsrAmpPages = false

        const computedManifestData = await computeFromManifest(
          { build: buildManifest, app: appBuildManifest },
          distDir,
          config.experimental.gzipSize
        )

        const middlewareManifest: MiddlewareManifest = require(path.join(
          distDir,
          SERVER_DIRECTORY,
          MIDDLEWARE_MANIFEST
        ))

        const actionManifest = appDir
          ? (require(path.join(
              distDir,
              SERVER_DIRECTORY,
              SERVER_REFERENCE_MANIFEST + '.json'
            )) as ActionManifest)
          : null
        const entriesWithAction = actionManifest ? new Set() : null
        if (actionManifest && entriesWithAction) {
          for (const id in actionManifest.node) {
            for (const entry in actionManifest.node[id].workers) {
              entriesWithAction.add(entry)
            }
          }
          for (const id in actionManifest.edge) {
            for (const entry in actionManifest.edge[id].workers) {
              entriesWithAction.add(entry)
            }
          }
        }

        for (const key of Object.keys(middlewareManifest?.functions)) {
          if (key.startsWith('/api')) {
            edgeRuntimePagesCount++
          }
        }

        await Promise.all(
          Object.entries(pageKeys)
            .reduce<Array<{ pageType: keyof typeof pageKeys; page: string }>>(
              (acc, [key, files]) => {
                if (!files) {
                  return acc
                }

                const pageType = key as keyof typeof pageKeys

                for (const page of files) {
                  acc.push({ pageType, page })
                }

                return acc
              },
              []
            )
            .map(({ pageType, page }) => {
              const checkPageSpan = staticCheckSpan.traceChild('check-page', {
                page,
              })
              return checkPageSpan.traceAsyncFn(async () => {
                const actualPage = normalizePagePath(page)
                const [size, totalSize] = await getJsPageSizeInKb(
                  pageType,
                  actualPage,
                  distDir,
                  buildManifest,
                  appBuildManifest,
                  config.experimental.gzipSize,
                  computedManifestData
                )

                let isPPR = false
                let isSSG = false
                let isStatic = false
                let isServerComponent = false
                let isHybridAmp = false
                let ssgPageRoutes: string[] | null = null
                let pagePath = ''

                if (pageType === 'pages') {
                  pagePath =
                    pagesPaths.find((p) => {
                      p = normalizePathSep(p)
                      return (
                        p.startsWith(actualPage + '.') ||
                        p.startsWith(actualPage + '/index.')
                      )
                    }) || ''
                }
                let originalAppPath: string | undefined

                if (pageType === 'app' && mappedAppPages) {
                  for (const [originalPath, normalizedPath] of Object.entries(
                    appPathRoutes
                  )) {
                    if (normalizedPath === page) {
                      pagePath = mappedAppPages[originalPath].replace(
                        /^private-next-app-dir/,
                        ''
                      )
                      originalAppPath = originalPath
                      break
                    }
                  }
                }

                const pageFilePath = isAppBuiltinNotFoundPage(pagePath)
                  ? require.resolve(
                      'next/dist/client/components/not-found-error'
                    )
                  : path.join(
                      (pageType === 'pages' ? pagesDir : appDir) || '',
                      pagePath
                    )

                const staticInfo = pagePath
                  ? await getPageStaticInfo({
                      pageFilePath,
                      nextConfig: config,
                      pageType,
                    })
                  : undefined

                if (staticInfo?.extraConfig) {
                  functionsConfigManifest[page] = staticInfo.extraConfig
                }

                const pageRuntime = middlewareManifest.functions[
                  originalAppPath || page
                ]
                  ? 'edge'
                  : staticInfo?.runtime

                if (!isCompile) {
                  isServerComponent =
                    pageType === 'app' &&
                    staticInfo?.rsc !== RSC_MODULE_TYPES.client

                  if (pageType === 'app' || !isReservedPage(page)) {
                    try {
                      let edgeInfo: any

                      if (isEdgeRuntime(pageRuntime)) {
                        if (pageType === 'app') {
                          edgeRuntimeAppCount++
                        } else {
                          edgeRuntimePagesCount++
                        }

                        const manifestKey =
                          pageType === 'pages' ? page : originalAppPath || ''

                        edgeInfo = middlewareManifest.functions[manifestKey]
                      }

                      let isPageStaticSpan =
                        checkPageSpan.traceChild('is-page-static')
                      let workerResult = await isPageStaticSpan.traceAsyncFn(
                        () => {
                          return (
                            pageType === 'app'
                              ? appStaticWorkers
                              : pagesStaticWorkers
                          )!.isPageStatic({
                            dir,
                            page,
                            originalAppPath,
                            distDir,
                            configFileName,
                            runtimeEnvConfig,
                            httpAgentOptions: config.httpAgentOptions,
                            locales: config.i18n?.locales,
                            defaultLocale: config.i18n?.defaultLocale,
                            parentId: isPageStaticSpan.getId(),
                            pageRuntime,
                            edgeInfo,
                            pageType,
                            incrementalCacheHandlerPath:
                              config.experimental.incrementalCacheHandlerPath,
                            isrFlushToDisk: ciEnvironment.hasNextSupport
                              ? false
                              : config.experimental.isrFlushToDisk,
                            maxMemoryCacheSize:
                              config.experimental.isrMemoryCacheSize,
                            nextConfigOutput: config.output,
                            ppr: config.experimental.ppr === true,
                          })
                        }
                      )

                      if (pageType === 'app' && originalAppPath) {
                        appNormalizedPaths.set(originalAppPath, page)
                        // TODO-APP: handle prerendering with edge
                        if (isEdgeRuntime(pageRuntime)) {
                          isStatic = false
                          isSSG = false

                          Log.warnOnce(
                            `Using edge runtime on a page currently disables static generation for that page`
                          )
                        } else {
                          // If this route can be partially pre-rendered, then
                          // mark it as such and mark it that it can be
                          // generated server-side.
                          if (workerResult.isPPR) {
                            isPPR = workerResult.isPPR
                            isSSG = true
                            isStatic = true

                            appStaticPaths.set(originalAppPath, [])
                            appStaticPathsEncoded.set(originalAppPath, [])
                          }

                          if (
                            workerResult.encodedPrerenderRoutes &&
                            workerResult.prerenderRoutes
                          ) {
                            appStaticPaths.set(
                              originalAppPath,
                              workerResult.prerenderRoutes
                            )
                            appStaticPathsEncoded.set(
                              originalAppPath,
                              workerResult.encodedPrerenderRoutes
                            )
                            ssgPageRoutes = workerResult.prerenderRoutes
                            isSSG = true
                          }

                          const appConfig = workerResult.appConfig || {}
                          if (appConfig.revalidate !== 0) {
                            const isDynamic = isDynamicRoute(page)
                            const hasGenerateStaticParams =
                              !!workerResult.prerenderRoutes?.length

                            if (
                              config.output === 'export' &&
                              isDynamic &&
                              !hasGenerateStaticParams
                            ) {
                              throw new Error(
                                `Page "${page}" is missing "generateStaticParams()" so it cannot be used with "output: export" config.`
                              )
                            }

                            if (
                              // Mark the app as static if:
                              // - It has no dynamic param
                              // - It doesn't have generateStaticParams but `dynamic` is set to
                              //   `error` or `force-static`
                              !isDynamic
                            ) {
                              appStaticPaths.set(originalAppPath, [page])
                              appStaticPathsEncoded.set(originalAppPath, [page])
                              isStatic = true
                            } else if (
                              isDynamic &&
                              !hasGenerateStaticParams &&
                              (appConfig.dynamic === 'error' ||
                                appConfig.dynamic === 'force-static')
                            ) {
                              appStaticPaths.set(originalAppPath, [])
                              appStaticPathsEncoded.set(originalAppPath, [])
                              isStatic = true
                              isPPR = false
                            }
                          }

                          if (workerResult.prerenderFallback) {
                            // whether or not to allow requests for paths not
                            // returned from generateStaticParams
                            appDynamicParamPaths.add(originalAppPath)
                          }
                          appDefaultConfigs.set(originalAppPath, appConfig)

                          // Only generate the app prefetch rsc if the route is
                          // an app page.
                          if (
                            !isStatic &&
                            !isAppRouteRoute(originalAppPath) &&
                            !isDynamicRoute(originalAppPath) &&
                            !isPPR
                          ) {
                            appPrefetchPaths.set(originalAppPath, page)
                          }
                        }
                      } else {
                        if (isEdgeRuntime(pageRuntime)) {
                          if (workerResult.hasStaticProps) {
                            console.warn(
                              `"getStaticProps" is not yet supported fully with "experimental-edge", detected on ${page}`
                            )
                          }
                          // TODO: add handling for statically rendering edge
                          // pages and allow edge with Prerender outputs
                          workerResult.isStatic = false
                          workerResult.hasStaticProps = false
                        }

                        if (
                          workerResult.isStatic === false &&
                          (workerResult.isHybridAmp || workerResult.isAmpOnly)
                        ) {
                          hasSsrAmpPages = true
                        }

                        if (workerResult.isHybridAmp) {
                          isHybridAmp = true
                          hybridAmpPages.add(page)
                        }

                        if (workerResult.isNextImageImported) {
                          isNextImageImported = true
                        }

                        if (workerResult.hasStaticProps) {
                          ssgPages.add(page)
                          isSSG = true

                          if (
                            workerResult.prerenderRoutes &&
                            workerResult.encodedPrerenderRoutes
                          ) {
                            additionalSsgPaths.set(
                              page,
                              workerResult.prerenderRoutes
                            )
                            additionalSsgPathsEncoded.set(
                              page,
                              workerResult.encodedPrerenderRoutes
                            )
                            ssgPageRoutes = workerResult.prerenderRoutes
                          }

                          if (workerResult.prerenderFallback === 'blocking') {
                            ssgBlockingFallbackPages.add(page)
                          } else if (workerResult.prerenderFallback === true) {
                            ssgStaticFallbackPages.add(page)
                          }
                        } else if (workerResult.hasServerProps) {
                          serverPropsPages.add(page)
                        } else if (
                          workerResult.isStatic &&
                          !isServerComponent &&
                          (await customAppGetInitialPropsPromise) === false
                        ) {
                          staticPages.add(page)
                          isStatic = true
                        } else if (isServerComponent) {
                          // This is a static server component page that doesn't have
                          // gSP or gSSP. We still treat it as a SSG page.
                          ssgPages.add(page)
                          isSSG = true
                        }

                        if (hasPages404 && page === '/404') {
                          if (
                            !workerResult.isStatic &&
                            !workerResult.hasStaticProps
                          ) {
                            throw new Error(
                              `\`pages/404\` ${STATIC_STATUS_PAGE_GET_INITIAL_PROPS_ERROR}`
                            )
                          }
                          // we need to ensure the 404 lambda is present since we use
                          // it when _app has getInitialProps
                          if (
                            (await customAppGetInitialPropsPromise) &&
                            !workerResult.hasStaticProps
                          ) {
                            staticPages.delete(page)
                          }
                        }

                        if (
                          STATIC_STATUS_PAGES.includes(page) &&
                          !workerResult.isStatic &&
                          !workerResult.hasStaticProps
                        ) {
                          throw new Error(
                            `\`pages${page}\` ${STATIC_STATUS_PAGE_GET_INITIAL_PROPS_ERROR}`
                          )
                        }
                      }
                    } catch (err) {
                      if (
                        !isError(err) ||
                        err.message !== 'INVALID_DEFAULT_EXPORT'
                      )
                        throw err
                      invalidPages.add(page)
                    }
                  }

                  if (pageType === 'app') {
                    if (isSSG || isStatic) {
                      staticAppPagesCount++
                    } else {
                      serverAppPagesCount++
                    }
                  }
                }

                pageInfos.set(page, {
                  size,
                  totalSize,
                  isStatic,
                  isSSG,
                  isPPR,
                  isHybridAmp,
                  ssgPageRoutes,
                  initialRevalidateSeconds: false,
                  runtime: pageRuntime,
                  pageDuration: undefined,
                  ssgPageDurations: undefined,
                  hasEmptyPrelude: undefined,
                })
              })
            })
        )

        const errorPageResult = await errorPageStaticResult
        const nonStaticErrorPage =
          (await errorPageHasCustomGetInitialProps) ||
          (errorPageResult && errorPageResult.hasServerProps)

        const returnValue = {
          customAppGetInitialProps: await customAppGetInitialPropsPromise,
          namedExports: await namedExportsPromise,
          isNextImageImported,
          hasSsrAmpPages,
          hasNonStaticErrorPage: nonStaticErrorPage,
        }

        return returnValue
      })

      if (postCompileSpinner) postCompileSpinner.stopAndPersist()

      if (customAppGetInitialProps) {
        console.warn(
          bold(yellow(`Warning: `)) +
            yellow(
              `You have opted-out of Automatic Static Optimization due to \`getInitialProps\` in \`pages/_app\`. This does not opt-out pages with \`getStaticProps\``
            )
        )
        console.warn(
          'Read more: https://nextjs.org/docs/messages/opt-out-auto-static-optimization\n'
        )
      }

      if (!hasSsrAmpPages) {
        requiredServerFiles.ignore.push(
          path.relative(
            dir,
            path.join(
              path.dirname(
                require.resolve(
                  'next/dist/compiled/@ampproject/toolbox-optimizer'
                )
              ),
              '**/*'
            )
          )
        )
      }

      if (Object.keys(functionsConfigManifest).length > 0) {
        const manifest: {
          version: number
          functions: Record<string, Record<string, string | number>>
        } = {
          version: 1,
          functions: functionsConfigManifest,
        }

        await fs.writeFile(
          path.join(distDir, SERVER_DIRECTORY, FUNCTIONS_CONFIG_MANIFEST),
          formatManifest(manifest),
          'utf8'
        )
      }

      if (!isGenerate && config.outputFileTracing && !buildTracesPromise) {
        buildTracesPromise = collectBuildTraces({
          dir,
          config,
          distDir,
<<<<<<< HEAD
          pageKeys,
          pageInfos,
=======
          pageInfos: Object.entries(pageInfos),
>>>>>>> faa44210
          staticPages: [...staticPages],
          nextBuildSpan,
          hasSsrAmpPages,
          buildTraceContext,
          outputFileTracingRoot,
        }).catch((err) => {
          console.error(err)
          process.exit(1)
        })
      }

      if (serverPropsPages.size > 0 || ssgPages.size > 0) {
        // We update the routes manifest after the build with the
        // data routes since we can't determine these until after build
        routesManifest.dataRoutes = getSortedRoutes([
          ...serverPropsPages,
          ...ssgPages,
        ]).map((page) => {
          return buildDataRoute(page, buildId)
        })

        await fs.writeFile(
          routesManifestPath,
          formatManifest(routesManifest),
          'utf8'
        )
      }

      // Since custom _app.js can wrap the 404 page we have to opt-out of static optimization if it has getInitialProps
      // Only export the static 404 when there is no /_error present
      const useStaticPages404 =
        !customAppGetInitialProps && (!hasNonStaticErrorPage || hasPages404)

      if (invalidPages.size > 0) {
        const err = new Error(
          `Build optimization failed: found page${
            invalidPages.size === 1 ? '' : 's'
          } without a React Component as default export in \n${[...invalidPages]
            .map((pg) => `pages${pg}`)
            .join(
              '\n'
            )}\n\nSee https://nextjs.org/docs/messages/page-without-valid-component for more info.\n`
        ) as NextError
        err.code = 'BUILD_OPTIMIZATION_FAILED'
        throw err
      }

      await writeBuildId(distDir, buildId)

      if (config.experimental.optimizeCss) {
        const globOrig =
          require('next/dist/compiled/glob') as typeof import('next/dist/compiled/glob')

        const cssFilePaths = await new Promise<string[]>((resolve, reject) => {
          globOrig(
            '**/*.css',
            { cwd: path.join(distDir, 'static') },
            (err, files) => {
              if (err) {
                return reject(err)
              }
              resolve(files)
            }
          )
        })

        requiredServerFiles.files.push(
          ...cssFilePaths.map((filePath) =>
            path.join(config.distDir, 'static', filePath)
          )
        )
      }

      const features: EventBuildFeatureUsage[] = [
        {
          featureName: 'experimental/optimizeCss',
          invocationCount: config.experimental.optimizeCss ? 1 : 0,
        },
        {
          featureName: 'experimental/nextScriptWorkers',
          invocationCount: config.experimental.nextScriptWorkers ? 1 : 0,
        },
        {
          featureName: 'optimizeFonts',
          invocationCount: config.optimizeFonts ? 1 : 0,
        },
      ]
      telemetry.record(
        features.map((feature) => {
          return {
            eventName: EVENT_BUILD_FEATURE_USAGE,
            payload: feature,
          }
        })
      )

      await fs.writeFile(
        path.join(distDir, SERVER_FILES_MANIFEST),
        formatManifest(requiredServerFiles),
        'utf8'
      )

      const middlewareManifest: MiddlewareManifest = JSON.parse(
        await fs.readFile(
          path.join(distDir, SERVER_DIRECTORY, MIDDLEWARE_MANIFEST),
          'utf8'
        )
      )

      const finalPrerenderRoutes: { [route: string]: SsgRoute } = {}
      const finalDynamicRoutes: PrerenderManifest['dynamicRoutes'] = {}
      const tbdPrerenderRoutes: string[] = []
      let ssgNotFoundPaths: string[] = []

      const { i18n } = config

      const usedStaticStatusPages = STATIC_STATUS_PAGES.filter(
        (page) =>
          mappedPages[page] &&
          mappedPages[page].startsWith('private-next-pages')
      )
      usedStaticStatusPages.forEach((page) => {
        if (!ssgPages.has(page) && !customAppGetInitialProps) {
          staticPages.add(page)
        }
      })

      const hasPages500 = usedStaticStatusPages.includes('/500')
      const useDefaultStatic500 =
        !hasPages500 && !hasNonStaticErrorPage && !customAppGetInitialProps

      const combinedPages = [...staticPages, ...ssgPages]
      const isApp404Static = appStaticPaths.has('/_not-found')
      const hasStaticApp404 = hasApp404 && isApp404Static

      // we need to trigger automatic exporting when we have
      // - static 404/500
      // - getStaticProps paths
      // - experimental app is enabled
      if (
        !isCompile &&
        (combinedPages.length > 0 ||
          useStaticPages404 ||
          useDefaultStatic500 ||
          appDir)
      ) {
        const staticGenerationSpan =
          nextBuildSpan.traceChild('static-generation')
        await staticGenerationSpan.traceAsyncFn(async () => {
          detectConflictingPaths(
            [
              ...combinedPages,
              ...pageKeys.pages.filter((page) => !combinedPages.includes(page)),
            ],
            ssgPages,
            additionalSsgPaths
          )
          const exportApp: ExportAppWorker = require('../export').default

          const exportConfig: NextConfigComplete = {
            ...config,
            // Default map will be the collection of automatic statically exported
            // pages and incremental pages.
            // n.b. we cannot handle this above in combinedPages because the dynamic
            // page must be in the `pages` array, but not in the mapping.
            exportPathMap: (defaultMap: ExportPathMap) => {
              // Dynamically routed pages should be prerendered to be used as
              // a client-side skeleton (fallback) while data is being fetched.
              // This ensures the end-user never sees a 500 or slow response from the
              // server.
              //
              // Note: prerendering disables automatic static optimization.
              ssgPages.forEach((page) => {
                if (isDynamicRoute(page)) {
                  tbdPrerenderRoutes.push(page)

                  if (ssgStaticFallbackPages.has(page)) {
                    // Override the rendering for the dynamic page to be treated as a
                    // fallback render.
                    if (i18n) {
                      defaultMap[`/${i18n.defaultLocale}${page}`] = {
                        page,
                        query: { __nextFallback: 'true' },
                      }
                    } else {
                      defaultMap[page] = {
                        page,
                        query: { __nextFallback: 'true' },
                      }
                    }
                  } else {
                    // Remove dynamically routed pages from the default path map when
                    // fallback behavior is disabled.
                    delete defaultMap[page]
                  }
                }
              })

              // Append the "well-known" routes we should prerender for, e.g. blog
              // post slugs.
              additionalSsgPaths.forEach((routes, page) => {
                const encodedRoutes = additionalSsgPathsEncoded.get(page)

                routes.forEach((route, routeIdx) => {
                  defaultMap[route] = {
                    page,
                    query: { __nextSsgPath: encodedRoutes?.[routeIdx] },
                  }
                })
              })

              if (useStaticPages404) {
                defaultMap['/404'] = {
                  page: hasPages404 ? '/404' : '/_error',
                }
              }

              if (useDefaultStatic500) {
                defaultMap['/500'] = {
                  page: '/_error',
                }
              }

              // TODO: output manifest specific to app paths and their
              // revalidate periods and dynamicParams settings
              appStaticPaths.forEach((routes, originalAppPath) => {
                const encodedRoutes = appStaticPathsEncoded.get(originalAppPath)
                const appConfig = appDefaultConfigs.get(originalAppPath) || {}

                routes.forEach((route, routeIdx) => {
                  defaultMap[route] = {
                    page: originalAppPath,
                    query: { __nextSsgPath: encodedRoutes?.[routeIdx] },
                    _isDynamicError: appConfig.dynamic === 'error',
                    _isAppDir: true,
                  }
                })
              })

              // Ensure we don't generate explicit app prefetches while in PPR.
              if (config.experimental.ppr && appPrefetchPaths.size > 0) {
                throw new Error(
                  "Invariant: explicit app prefetches shouldn't generated with PPR"
                )
              }

              for (const [originalAppPath, page] of appPrefetchPaths) {
                defaultMap[page] = {
                  page: originalAppPath,
                  query: {},
                  _isAppDir: true,
                  _isAppPrefetch: true,
                }
              }

              if (i18n) {
                for (const page of [
                  ...staticPages,
                  ...ssgPages,
                  ...(useStaticPages404 ? ['/404'] : []),
                  ...(useDefaultStatic500 ? ['/500'] : []),
                ]) {
                  const isSsg = ssgPages.has(page)
                  const isDynamic = isDynamicRoute(page)
                  const isFallback = isSsg && ssgStaticFallbackPages.has(page)

                  for (const locale of i18n.locales) {
                    // skip fallback generation for SSG pages without fallback mode
                    if (isSsg && isDynamic && !isFallback) continue
                    const outputPath = `/${locale}${page === '/' ? '' : page}`

                    defaultMap[outputPath] = {
                      page: defaultMap[page]?.page || page,
                      query: {
                        __nextLocale: locale,
                        __nextFallback: isFallback ? 'true' : undefined,
                      },
                    }
                  }

                  if (isSsg) {
                    // remove non-locale prefixed variant from defaultMap
                    delete defaultMap[page]
                  }
                }
              }
              return defaultMap
            },
          }

          const exportOptions: ExportAppOptions = {
            nextConfig: exportConfig,
            enabledDirectories,
            silent: false,
            buildExport: true,
            debugOutput,
            threads: config.experimental.cpus,
            pages: combinedPages,
            outdir: path.join(distDir, 'export'),
            statusMessage: 'Generating static pages',
            // The worker already explicitly binds `this` to each of the
            // exposed methods.
            exportAppPageWorker: appStaticWorkers?.exportPage,
            exportPageWorker: pagesStaticWorkers?.exportPage,
            endWorker: async () => {
              await pagesStaticWorkers.end()
              await appStaticWorkers?.end()
            },
          }

          const exportResult = await exportApp(
            dir,
            exportOptions,
            nextBuildSpan
          )

          // If there was no result, there's nothing more to do.
          if (!exportResult) return

          ssgNotFoundPaths = Array.from(exportResult.ssgNotFoundPaths)

          // remove server bundles that were exported
          for (const page of staticPages) {
            const serverBundle = getPagePath(page, distDir, undefined, false)
            await fs.unlink(serverBundle)
          }

          for (const [originalAppPath, routes] of appStaticPaths) {
            const page = appNormalizedPaths.get(originalAppPath) || ''
            const appConfig = appDefaultConfigs.get(originalAppPath) || {}
            let hasDynamicData =
              appConfig.revalidate === 0 ||
              exportResult.byPath.get(page)?.revalidate === 0

            if (hasDynamicData && pageInfos.get(page)?.isStatic) {
              // if the page was marked as being static, but it contains dynamic data
              // (ie, in the case of a static generation bailout), then it should be marked dynamic
              pageInfos.set(page, {
                ...(pageInfos.get(page) as PageInfo),
                isStatic: false,
                isSSG: false,
              })
            }

            const isRouteHandler = isAppRouteRoute(originalAppPath)

            // When this is an app page and PPR is enabled, the route supports
            // partial pre-rendering.
            const experimentalPPR =
              !isRouteHandler && config.experimental.ppr === true
                ? true
                : undefined

            // this flag is used to selectively bypass the static cache and invoke the lambda directly
            // to enable server actions on static routes
            const bypassFor: RouteHas[] = [
              { type: 'header', key: ACTION },
              {
                type: 'header',
                key: 'content-type',
                value: 'multipart/form-data',
              },
            ]

            routes.forEach((route) => {
              if (isDynamicRoute(page) && route === page) return
              if (route === '/_not-found') return

              const {
                revalidate = appConfig.revalidate ?? false,
                metadata = {},
                hasEmptyPrelude,
                hasPostponed,
              } = exportResult.byPath.get(route) ?? {}

              pageInfos.set(route, {
                ...(pageInfos.get(route) as PageInfo),
                hasPostponed,
                hasEmptyPrelude,
              })

              // update the page (eg /blog/[slug]) to also have the postpone metadata
              pageInfos.set(page, {
                ...(pageInfos.get(page) as PageInfo),
                hasPostponed,
                hasEmptyPrelude,
              })

              if (revalidate !== 0) {
                const normalizedRoute = normalizePagePath(route)

                let dataRoute: string | null
                if (isRouteHandler) {
                  dataRoute = null
                } else {
                  dataRoute = path.posix.join(`${normalizedRoute}${RSC_SUFFIX}`)
                }

                let prefetchDataRoute: string | null | undefined
                if (experimentalPPR) {
                  prefetchDataRoute = path.posix.join(
                    `${normalizedRoute}${RSC_PREFETCH_SUFFIX}`
                  )
                }

                const routeMeta: Partial<SsgRoute> = {}

                if (metadata.status !== 200) {
                  routeMeta.initialStatus = metadata.status
                }

                const exportHeaders = metadata.headers
                const headerKeys = Object.keys(exportHeaders || {})

                if (exportHeaders && headerKeys.length) {
                  routeMeta.initialHeaders = {}

                  // normalize header values as initialHeaders
                  // must be Record<string, string>
                  for (const key of headerKeys) {
                    let value = exportHeaders[key]

                    if (Array.isArray(value)) {
                      if (key === 'set-cookie') {
                        value = value.join(',')
                      } else {
                        value = value[value.length - 1]
                      }
                    }

                    if (typeof value === 'string') {
                      routeMeta.initialHeaders[key] = value
                    }
                  }
                }

                finalPrerenderRoutes[route] = {
                  ...routeMeta,
                  experimentalPPR,
                  experimentalBypassFor: bypassFor,
                  initialRevalidateSeconds: revalidate,
                  srcRoute: page,
                  dataRoute,
                  prefetchDataRoute,
                }
              } else {
                hasDynamicData = true
                // we might have determined during prerendering that this page
                // used dynamic data
                pageInfos.set(route, {
                  ...(pageInfos.get(route) as PageInfo),
                  isSSG: false,
                  isStatic: false,
                })
              }
            })

            if (!hasDynamicData && isDynamicRoute(originalAppPath)) {
              const normalizedRoute = normalizePagePath(page)
              const dataRoute = path.posix.join(
                `${normalizedRoute}${RSC_SUFFIX}`
              )

              let prefetchDataRoute: string | null | undefined
              if (experimentalPPR) {
                prefetchDataRoute = path.posix.join(
                  `${normalizedRoute}${RSC_PREFETCH_SUFFIX}`
                )
              }

              pageInfos.set(page, {
                ...(pageInfos.get(page) as PageInfo),
                isDynamicAppRoute: true,
                // if PPR is turned on and the route contains a dynamic segment,
                // we assume it'll be partially prerendered
                hasPostponed: experimentalPPR,
              })

              // TODO: create a separate manifest to allow enforcing
              // dynamicParams for non-static paths?
              finalDynamicRoutes[page] = {
                experimentalPPR,
                experimentalBypassFor: bypassFor,
                routeRegex: normalizeRouteRegex(
                  getNamedRouteRegex(page, false).re.source
                ),
                dataRoute,
                // if dynamicParams are enabled treat as fallback:
                // 'blocking' if not it's fallback: false
                fallback: appDynamicParamPaths.has(originalAppPath)
                  ? null
                  : false,
                dataRouteRegex: isRouteHandler
                  ? null
                  : normalizeRouteRegex(
                      getNamedRouteRegex(
                        dataRoute.replace(/\.rsc$/, ''),
                        false
                      ).re.source.replace(/\(\?:\\\/\)\?\$$/, '\\.rsc$')
                    ),
                prefetchDataRoute,
                prefetchDataRouteRegex:
                  isRouteHandler || !prefetchDataRoute
                    ? undefined
                    : normalizeRouteRegex(
                        getNamedRouteRegex(
                          prefetchDataRoute.replace(/\.prefetch\.rsc$/, ''),
                          false
                        ).re.source.replace(
                          /\(\?:\\\/\)\?\$$/,
                          '\\.prefetch\\.rsc$'
                        )
                      ),
              }
            }
          }

          const moveExportedPage = async (
            originPage: string,
            page: string,
            file: string,
            isSsg: boolean,
            ext: 'html' | 'json',
            additionalSsgFile = false
          ) => {
            return staticGenerationSpan
              .traceChild('move-exported-page')
              .traceAsyncFn(async () => {
                file = `${file}.${ext}`
                const orig = path.join(exportOptions.outdir, file)
                const pagePath = getPagePath(
                  originPage,
                  distDir,
                  undefined,
                  false
                )

                const relativeDest = path
                  .relative(
                    path.join(distDir, SERVER_DIRECTORY),
                    path.join(
                      path.join(
                        pagePath,
                        // strip leading / and then recurse number of nested dirs
                        // to place from base folder
                        originPage
                          .slice(1)
                          .split('/')
                          .map(() => '..')
                          .join('/')
                      ),
                      file
                    )
                  )
                  .replace(/\\/g, '/')

                if (
                  !isSsg &&
                  !(
                    // don't add static status page to manifest if it's
                    // the default generated version e.g. no pages/500
                    (
                      STATIC_STATUS_PAGES.includes(page) &&
                      !usedStaticStatusPages.includes(page)
                    )
                  )
                ) {
                  pagesManifest[page] = relativeDest
                }

                const dest = path.join(distDir, SERVER_DIRECTORY, relativeDest)
                const isNotFound = ssgNotFoundPaths.includes(page)

                // for SSG files with i18n the non-prerendered variants are
                // output with the locale prefixed so don't attempt moving
                // without the prefix
                if ((!i18n || additionalSsgFile) && !isNotFound) {
                  await fs.mkdir(path.dirname(dest), { recursive: true })
                  await fs.rename(orig, dest)
                } else if (i18n && !isSsg) {
                  // this will be updated with the locale prefixed variant
                  // since all files are output with the locale prefix
                  delete pagesManifest[page]
                }

                if (i18n) {
                  if (additionalSsgFile) return

                  for (const locale of i18n.locales) {
                    const curPath = `/${locale}${page === '/' ? '' : page}`
                    const localeExt = page === '/' ? path.extname(file) : ''
                    const relativeDestNoPages = relativeDest.slice(
                      'pages/'.length
                    )

                    if (isSsg && ssgNotFoundPaths.includes(curPath)) {
                      continue
                    }

                    const updatedRelativeDest = path
                      .join(
                        'pages',
                        locale + localeExt,
                        // if it's the top-most index page we want it to be locale.EXT
                        // instead of locale/index.html
                        page === '/' ? '' : relativeDestNoPages
                      )
                      .replace(/\\/g, '/')

                    const updatedOrig = path.join(
                      exportOptions.outdir,
                      locale + localeExt,
                      page === '/' ? '' : file
                    )
                    const updatedDest = path.join(
                      distDir,
                      SERVER_DIRECTORY,
                      updatedRelativeDest
                    )

                    if (!isSsg) {
                      pagesManifest[curPath] = updatedRelativeDest
                    }
                    await fs.mkdir(path.dirname(updatedDest), {
                      recursive: true,
                    })
                    await fs.rename(updatedOrig, updatedDest)
                  }
                }
              })
          }

          async function moveExportedAppNotFoundTo404() {
            return staticGenerationSpan
              .traceChild('move-exported-app-not-found-')
              .traceAsyncFn(async () => {
                const orig = path.join(
                  distDir,
                  'server',
                  'app',
                  '_not-found.html'
                )
                const updatedRelativeDest = path
                  .join('pages', '404.html')
                  .replace(/\\/g, '/')

                if (existsSync(orig)) {
                  await fs.copyFile(
                    orig,
                    path.join(distDir, 'server', updatedRelativeDest)
                  )
                  pagesManifest['/404'] = updatedRelativeDest
                }
              })
          }

          // If there's /not-found inside app, we prefer it over the pages 404
          if (hasStaticApp404) {
            await moveExportedAppNotFoundTo404()
          } else {
            // Only move /404 to /404 when there is no custom 404 as in that case we don't know about the 404 page
            if (!hasPages404 && !hasApp404 && useStaticPages404) {
              await moveExportedPage('/_error', '/404', '/404', false, 'html')
            }
          }

          if (useDefaultStatic500) {
            await moveExportedPage('/_error', '/500', '/500', false, 'html')
          }

          for (const page of combinedPages) {
            const isSsg = ssgPages.has(page)
            const isStaticSsgFallback = ssgStaticFallbackPages.has(page)
            const isDynamic = isDynamicRoute(page)
            const hasAmp = hybridAmpPages.has(page)
            const file = normalizePagePath(page)

            const pageInfo = pageInfos.get(page)
            const durationInfo = exportResult.byPage.get(page)
            if (pageInfo && durationInfo) {
              // Set Build Duration
              if (pageInfo.ssgPageRoutes) {
                pageInfo.ssgPageDurations = pageInfo.ssgPageRoutes.map(
                  (pagePath) => {
                    const duration = durationInfo.durationsByPath.get(pagePath)
                    if (typeof duration === 'undefined') {
                      throw new Error("Invariant: page wasn't built")
                    }

                    return duration
                  }
                )
              }
              pageInfo.pageDuration = durationInfo.durationsByPath.get(page)
            }

            // The dynamic version of SSG pages are only prerendered if the
            // fallback is enabled. Below, we handle the specific prerenders
            // of these.
            const hasHtmlOutput = !(isSsg && isDynamic && !isStaticSsgFallback)

            if (hasHtmlOutput) {
              await moveExportedPage(page, page, file, isSsg, 'html')
            }

            if (hasAmp && (!isSsg || (isSsg && !isDynamic))) {
              const ampPage = `${file}.amp`
              await moveExportedPage(page, ampPage, ampPage, isSsg, 'html')

              if (isSsg) {
                await moveExportedPage(page, ampPage, ampPage, isSsg, 'json')
              }
            }

            if (isSsg) {
              // For a non-dynamic SSG page, we must copy its data file
              // from export, we already moved the HTML file above
              if (!isDynamic) {
                await moveExportedPage(page, page, file, isSsg, 'json')

                if (i18n) {
                  // TODO: do we want to show all locale variants in build output
                  for (const locale of i18n.locales) {
                    const localePage = `/${locale}${page === '/' ? '' : page}`

                    finalPrerenderRoutes[localePage] = {
                      initialRevalidateSeconds:
                        exportResult.byPath.get(localePage)?.revalidate ??
                        false,
                      experimentalPPR: undefined,
                      srcRoute: null,
                      dataRoute: path.posix.join(
                        '/_next/data',
                        buildId,
                        `${file}.json`
                      ),
                      prefetchDataRoute: undefined,
                    }
                  }
                } else {
                  finalPrerenderRoutes[page] = {
                    initialRevalidateSeconds:
                      exportResult.byPath.get(page)?.revalidate ?? false,
                    experimentalPPR: undefined,
                    srcRoute: null,
                    dataRoute: path.posix.join(
                      '/_next/data',
                      buildId,
                      `${file}.json`
                    ),
                    // Pages does not have a prefetch data route.
                    prefetchDataRoute: undefined,
                  }
                }
                // Set Page Revalidation Interval
                if (pageInfo) {
                  pageInfo.initialRevalidateSeconds =
                    exportResult.byPath.get(page)?.revalidate ?? false
                }
              } else {
                // For a dynamic SSG page, we did not copy its data exports and only
                // copy the fallback HTML file (if present).
                // We must also copy specific versions of this page as defined by
                // `getStaticPaths` (additionalSsgPaths).
                const extraRoutes = additionalSsgPaths.get(page) || []
                for (const route of extraRoutes) {
                  const pageFile = normalizePagePath(route)
                  await moveExportedPage(
                    page,
                    route,
                    pageFile,
                    isSsg,
                    'html',
                    true
                  )
                  await moveExportedPage(
                    page,
                    route,
                    pageFile,
                    isSsg,
                    'json',
                    true
                  )

                  if (hasAmp) {
                    const ampPage = `${pageFile}.amp`
                    await moveExportedPage(
                      page,
                      ampPage,
                      ampPage,
                      isSsg,
                      'html',
                      true
                    )
                    await moveExportedPage(
                      page,
                      ampPage,
                      ampPage,
                      isSsg,
                      'json',
                      true
                    )
                  }

                  const initialRevalidateSeconds =
                    exportResult.byPath.get(route)?.revalidate ?? false

                  if (typeof initialRevalidateSeconds === 'undefined') {
                    throw new Error("Invariant: page wasn't built")
                  }

                  finalPrerenderRoutes[route] = {
                    initialRevalidateSeconds,
                    experimentalPPR: undefined,
                    srcRoute: page,
                    dataRoute: path.posix.join(
                      '/_next/data',
                      buildId,
                      `${normalizePagePath(route)}.json`
                    ),
                    // Pages does not have a prefetch data route.
                    prefetchDataRoute: undefined,
                  }

                  // Set route Revalidation Interval
                  if (pageInfo) {
                    pageInfo.initialRevalidateSeconds = initialRevalidateSeconds
                  }
                }
              }
            }
          }

          // remove temporary export folder
          await fs.rm(exportOptions.outdir, { recursive: true, force: true })
          await fs.writeFile(
            manifestPath,
            formatManifest(pagesManifest),
            'utf8'
          )
        })
      }

      const postBuildSpinner = createSpinner('Finalizing page optimization')
      let buildTracesSpinner = createSpinner(`Collecting build traces`)

      // ensure the worker is not left hanging
      pagesStaticWorkers.close()
      appStaticWorkers?.close()

      const analysisEnd = process.hrtime(analysisBegin)
      telemetry.record(
        eventBuildOptimize(pagesPaths, {
          durationInSeconds: analysisEnd[0],
          staticPageCount: staticPages.size,
          staticPropsPageCount: ssgPages.size,
          serverPropsPageCount: serverPropsPages.size,
          ssrPageCount:
            pagesPaths.length -
            (staticPages.size + ssgPages.size + serverPropsPages.size),
          hasStatic404: useStaticPages404,
          hasReportWebVitals:
            namedExports?.includes('reportWebVitals') ?? false,
          rewritesCount: combinedRewrites.length,
          headersCount: headers.length,
          redirectsCount: redirects.length - 1, // reduce one for trailing slash
          headersWithHasCount: headers.filter((r: any) => !!r.has).length,
          rewritesWithHasCount: combinedRewrites.filter((r: any) => !!r.has)
            .length,
          redirectsWithHasCount: redirects.filter((r: any) => !!r.has).length,
          middlewareCount: Object.keys(rootPaths).length > 0 ? 1 : 0,
          totalAppPagesCount,
          staticAppPagesCount,
          serverAppPagesCount,
          edgeRuntimeAppCount,
          edgeRuntimePagesCount,
        })
      )

      if (NextBuildContext.telemetryPlugin) {
        const events = eventBuildFeatureUsage(NextBuildContext.telemetryPlugin)
        telemetry.record(events)
        telemetry.record(
          eventPackageUsedInGetServerSideProps(NextBuildContext.telemetryPlugin)
        )
      }

      if (ssgPages.size > 0 || appDir) {
        tbdPrerenderRoutes.forEach((tbdRoute) => {
          const normalizedRoute = normalizePagePath(tbdRoute)
          const dataRoute = path.posix.join(
            '/_next/data',
            buildId,
            `${normalizedRoute}.json`
          )

          finalDynamicRoutes[tbdRoute] = {
            routeRegex: normalizeRouteRegex(
              getNamedRouteRegex(tbdRoute, false).re.source
            ),
            experimentalPPR: undefined,
            dataRoute,
            fallback: ssgBlockingFallbackPages.has(tbdRoute)
              ? null
              : ssgStaticFallbackPages.has(tbdRoute)
              ? `${normalizedRoute}.html`
              : false,
            dataRouteRegex: normalizeRouteRegex(
              getNamedRouteRegex(
                dataRoute.replace(/\.json$/, ''),
                false
              ).re.source.replace(/\(\?:\\\/\)\?\$$/, '\\.json$')
            ),
            // Pages does not have a prefetch data route.
            prefetchDataRoute: undefined,
            prefetchDataRouteRegex: undefined,
          }
        })
        const prerenderManifest: Readonly<PrerenderManifest> = {
          version: 4,
          routes: finalPrerenderRoutes,
          dynamicRoutes: finalDynamicRoutes,
          notFoundRoutes: ssgNotFoundPaths,
          preview: previewProps,
        }
        NextBuildContext.previewModeId = previewProps.previewModeId
        NextBuildContext.fetchCacheKeyPrefix =
          config.experimental.fetchCacheKeyPrefix
        NextBuildContext.allowedRevalidateHeaderKeys =
          config.experimental.allowedRevalidateHeaderKeys

        await fs.writeFile(
          path.join(distDir, PRERENDER_MANIFEST),
          formatManifest(prerenderManifest),
          'utf8'
        )
        await fs.writeFile(
          path.join(distDir, PRERENDER_MANIFEST).replace(/\.json$/, '.js'),
          `self.__PRERENDER_MANIFEST=${JSON.stringify(
            JSON.stringify(prerenderManifest)
          )}`,
          'utf8'
        )
        await generateClientSsgManifest(prerenderManifest, {
          distDir,
          buildId,
          locales: config.i18n?.locales || [],
        })
      } else {
        const prerenderManifest: Readonly<PrerenderManifest> = {
          version: 4,
          routes: {},
          dynamicRoutes: {},
          preview: previewProps,
          notFoundRoutes: [],
        }
        await fs.writeFile(
          path.join(distDir, PRERENDER_MANIFEST),
          formatManifest(prerenderManifest),
          'utf8'
        )
        await fs.writeFile(
          path.join(distDir, PRERENDER_MANIFEST).replace(/\.json$/, '.js'),
          `self.__PRERENDER_MANIFEST=${JSON.stringify(
            JSON.stringify(prerenderManifest)
          )}`,
          'utf8'
        )
      }

      const images = { ...config.images }
      const { deviceSizes, imageSizes } = images
      ;(images as any).sizes = [...deviceSizes, ...imageSizes]
      images.remotePatterns = (config?.images?.remotePatterns || []).map(
        (p: RemotePattern) => ({
          // Should be the same as matchRemotePattern()
          protocol: p.protocol,
          hostname: makeRe(p.hostname).source,
          port: p.port,
          pathname: makeRe(p.pathname ?? '**').source,
        })
      )

      await fs.writeFile(
        path.join(distDir, IMAGES_MANIFEST),
        formatManifest({
          version: 1,
          images,
        }),
        'utf8'
      )
      await fs.writeFile(
        path.join(distDir, EXPORT_MARKER),
        formatManifest({
          version: 1,
          hasExportPathMap: typeof config.exportPathMap === 'function',
          exportTrailingSlash: config.trailingSlash === true,
          isNextImageImported: isNextImageImported === true,
        }),
        'utf8'
      )
      await fs.unlink(path.join(distDir, EXPORT_DETAIL)).catch((err) => {
        if (err.code === 'ENOENT') {
          return Promise.resolve()
        }
        return Promise.reject(err)
      })

      if (debugOutput) {
        nextBuildSpan
          .traceChild('print-custom-routes')
          .traceFn(() => printCustomRoutes({ redirects, rewrites, headers }))
      }

      if (config.analyticsId) {
        console.log(
          bold(green('Next.js Speed Insights')) +
            ' is enabled for this production build. ' +
            "You'll receive a Real Experience Score computed by all of your visitors."
        )
        console.log('')
      }

      if (Boolean(config.experimental.nextScriptWorkers)) {
        await nextBuildSpan
          .traceChild('verify-partytown-setup')
          .traceAsyncFn(async () => {
            await verifyPartytownSetup(
              dir,
              path.join(distDir, CLIENT_STATIC_FILES_PATH)
            )
          })
      }

      if (config.output === 'export') {
        if (buildTracesSpinner) {
          buildTracesSpinner?.stop()
          buildTracesSpinner = undefined
        }

        const exportApp: typeof import('../export').default =
          require('../export').default

        const pagesWorker = createStaticWorker(
          incrementalCacheIpcPort,
          incrementalCacheIpcValidationKey
        )
        const appWorker = createStaticWorker(
          incrementalCacheIpcPort,
          incrementalCacheIpcValidationKey
        )

        const options: ExportAppOptions = {
          buildExport: false,
          nextConfig: config,
          enabledDirectories,
          silent: true,
          threads: config.experimental.cpus,
          outdir: path.join(dir, configOutDir),
          // The worker already explicitly binds `this` to each of the
          // exposed methods.
          exportAppPageWorker: appWorker?.exportPage,
          exportPageWorker: pagesWorker?.exportPage,
          endWorker: async () => {
            await pagesWorker.end()
            await appWorker.end()
          },
        }

        await exportApp(dir, options, nextBuildSpan)

        // ensure the worker is not left hanging
        pagesWorker.close()
        appWorker.close()
      }
      await buildTracesPromise

      if (config.output === 'standalone') {
        await nextBuildSpan
          .traceChild('copy-traced-files')
          .traceAsyncFn(async () => {
            await copyTracedFiles(
              dir,
              distDir,
              pageKeys.pages,
              denormalizedAppPages,
              outputFileTracingRoot,
              requiredServerFiles.config,
              middlewareManifest,
              hasInstrumentationHook,
              staticPages
            )

            if (config.output === 'standalone') {
              for (const file of [
                ...requiredServerFiles.files,
                path.join(config.distDir, SERVER_FILES_MANIFEST),
                ...loadedEnvFiles.reduce<string[]>((acc, envFile) => {
                  if (['.env', '.env.production'].includes(envFile.path)) {
                    acc.push(envFile.path)
                  }
                  return acc
                }, []),
              ]) {
                const filePath = path.join(dir, file)
                const outputPath = path.join(
                  distDir,
                  'standalone',
                  path.relative(outputFileTracingRoot, filePath)
                )
                await fs.mkdir(path.dirname(outputPath), {
                  recursive: true,
                })
                await fs.copyFile(filePath, outputPath)
              }
              await recursiveCopy(
                path.join(distDir, SERVER_DIRECTORY, 'pages'),
                path.join(
                  distDir,
                  'standalone',
                  path.relative(outputFileTracingRoot, distDir),
                  SERVER_DIRECTORY,
                  'pages'
                ),
                { overwrite: true }
              )
              if (appDir) {
                const originalServerApp = path.join(
                  distDir,
                  SERVER_DIRECTORY,
                  'app'
                )
                if (existsSync(originalServerApp)) {
                  await recursiveCopy(
                    originalServerApp,
                    path.join(
                      distDir,
                      'standalone',
                      path.relative(outputFileTracingRoot, distDir),
                      SERVER_DIRECTORY,
                      'app'
                    ),
                    { overwrite: true }
                  )
                }
              }
            }
          })
      }

      if (buildTracesSpinner) {
        buildTracesSpinner.stopAndPersist()
        buildTracesSpinner = undefined
      }

      if (postBuildSpinner) postBuildSpinner.stopAndPersist()
      console.log()

      await nextBuildSpan.traceChild('print-tree-view').traceAsyncFn(() =>
        printTreeView(pageKeys, pageInfos, {
          distPath: distDir,
          buildId: buildId,
          pagesDir,
          useStaticPages404,
          pageExtensions: config.pageExtensions,
          appBuildManifest,
          buildManifest,
          middlewareManifest,
          gzipSize: config.experimental.gzipSize,
        })
      )

      await nextBuildSpan
        .traceChild('telemetry-flush')
        .traceAsyncFn(() => telemetry.flush())
    })

    return buildResult
  } finally {
    // Ensure we wait for lockfile patching if present
    await lockfilePatchPromise.cur

    // Ensure all traces are flushed before finishing the command
    await flushAllTraces()
    teardownTraceSubscriber()
    teardownHeapProfiler()
    teardownCrashReporter()
  }
}<|MERGE_RESOLUTION|>--- conflicted
+++ resolved
@@ -1110,14 +1110,9 @@
                 dir,
                 config,
                 distDir,
-<<<<<<< HEAD
-                pageKeys,
                 // Serialize Map as this is sent to the worker.
                 // TODO: Is this wrong?
                 pageInfos: serializePageInfos(new Map()),
-=======
-                pageInfos: [],
->>>>>>> faa44210
                 staticPages: [],
                 hasSsrAmpPages: false,
                 buildTraceContext,
@@ -1931,12 +1926,7 @@
           dir,
           config,
           distDir,
-<<<<<<< HEAD
-          pageKeys,
           pageInfos,
-=======
-          pageInfos: Object.entries(pageInfos),
->>>>>>> faa44210
           staticPages: [...staticPages],
           nextBuildSpan,
           hasSsrAmpPages,
